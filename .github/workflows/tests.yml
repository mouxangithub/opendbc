--- conflicted
+++ resolved
@@ -44,11 +44,7 @@
   mutation:
     name: Safety mutation tests
     runs-on: ${{ github.repository == 'commaai/opendbc' && 'namespace-profile-amd64-8x16' || 'ubuntu-latest' }}
-<<<<<<< HEAD
-    timeout-minutes: ${{ github.repository == 'commaai/opendbc' && 20 || 999 }}
-=======
-    timeout-minutes: 45
->>>>>>> 43006b9a
+    timeout-minutes: ${{ github.repository == 'commaai/opendbc' && 45 || 999 }}
     env:
       GIT_REF: ${{ github.event_name == 'push' && github.ref == format('refs/heads/{0}', github.event.repository.default_branch) && github.event.before || format('origin/{0}', github.event.repository.default_branch) }}
     steps:
@@ -57,10 +53,6 @@
           fetch-depth: 0  # need master to get diff
       - uses: ./.github/workflows/cache
       - name: Run mutation tests
-<<<<<<< HEAD
-        timeout-minutes: ${{ github.repository == 'commaai/opendbc' && 5 || 999 }}
-=======
->>>>>>> 43006b9a
         run: |
           source setup.sh
           scons -j8
