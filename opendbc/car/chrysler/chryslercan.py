--- conflicted
+++ resolved
@@ -5,12 +5,8 @@
 GearShifter = structs.CarState.GearShifter
 VisualAlert = structs.CarControl.HUDControl.VisualAlert
 
-<<<<<<< HEAD
+
 def create_lkas_hud(packer, CP, lkas_active, hud_alert, hud_count, car_model, auto_high_beam, mads):
-=======
-
-def create_lkas_hud(packer, CP, lkas_active, hud_alert, hud_count, car_model, auto_high_beam):
->>>>>>> cea3fb69
   # LKAS_HUD - Controls what lane-keeping icon is displayed
 
   # == Color ==
