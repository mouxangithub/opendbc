--- conflicted
+++ resolved
@@ -90,14 +90,10 @@
       # https://engage.toyota.com/static/images/toyota_safety_sense/TSS_Applicability_Chart.pdf
       stop_and_go = candidate != CAR.TOYOTA_AVALON
 
-<<<<<<< HEAD
-    elif candidate in (CAR.TOYOTA_RAV4_TSS2, CAR.TOYOTA_RAV4_TSS2_2022, CAR.TOYOTA_RAV4_TSS2_2023, CAR.TOYOTA_RAV4_PRIME, CAR.TOYOTA_SIENNA_4TH_GEN, CAR.TOYOTA_WILDLANDER_PHEV):
-=======
     elif candidate in (
       CAR.TOYOTA_RAV4_TSS2, CAR.TOYOTA_RAV4_TSS2_2022, CAR.TOYOTA_RAV4_TSS2_2023,
       CAR.TOYOTA_RAV4_PRIME, CAR.TOYOTA_SIENNA_4TH_GEN, CAR.TOYOTA_WILDLANDER_PHEV
     ):
->>>>>>> 04163d69
       ret.lateralTuning.init('pid')
       ret.lateralTuning.pid.kiBP = [0.0]
       ret.lateralTuning.pid.kpBP = [0.0]
