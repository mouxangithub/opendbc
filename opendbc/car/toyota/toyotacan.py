--- conflicted
+++ resolved
@@ -152,8 +152,6 @@
 
   return packer.make_can_msg("LKAS_HUD", 0, values)
 
-<<<<<<< HEAD
-=======
 
 def toyota_checksum(address: int, sig, d: bytearray) -> int:
   s = len(d)
@@ -165,7 +163,6 @@
     s += d[i]
   return s & 0xFF
 
->>>>>>> ca843648
 def create_set_bsm_debug_mode(lr_blindspot, enabled):
   dat = b"\x02\x10\x60\x00\x00\x00\x00" if enabled else b"\x02\x10\x01\x00\x00\x00\x00"
   dat = lr_blindspot + dat
