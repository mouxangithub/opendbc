import math
import numpy as np
from openpilot.common.params import Params
<<<<<<< HEAD
from opendbc.car import Bus, apply_meas_steer_torque_limits, apply_std_steer_angle_limits, common_fault_avoidance, \
                        make_tester_present_msg, rate_limit, structs, ACCELERATION_DUE_TO_GRAVITY, DT_CTRL
=======
from opendbc.car import Bus, make_tester_present_msg, rate_limit, structs, ACCELERATION_DUE_TO_GRAVITY, DT_CTRL
from opendbc.car.lateral import apply_meas_steer_torque_limits, apply_std_steer_angle_limits, common_fault_avoidance
>>>>>>> ca843648
from opendbc.car.can_definitions import CanData
from opendbc.car.carlog import carlog
from opendbc.car.common.filter_simple import FirstOrderFilter
from opendbc.car.common.pid import PIDController
from opendbc.car.secoc import add_mac, build_sync_mac
from opendbc.car.interfaces import CarControllerBase
from opendbc.car.toyota import toyotacan
from opendbc.car.toyota.values import CAR, STATIC_DSU_MSGS, NO_STOP_TIMER_CAR, TSS2_CAR, \
                                        CarControllerParams, ToyotaFlags, \
                                        UNSUPPORTED_DSU_CAR
<<<<<<< HEAD
from opendbc.can.packer import CANPacker
=======
from opendbc.can import CANPacker
>>>>>>> ca843648
from opendbc.sunnypilot.car.toyota.values import ToyotaFlagsSP

from opendbc.sunnypilot.car.toyota.secoc_long import SecOCLongCarController

Ecu = structs.CarParams.Ecu
LongCtrlState = structs.CarControl.Actuators.LongControlState
SteerControlType = structs.CarParams.SteerControlType
VisualAlert = structs.CarControl.HUDControl.VisualAlert
GearShifter = structs.CarState.GearShifter

# The up limit allows the brakes/gas to unwind quickly leaving a stop,
# the down limit roughly matches the rate of ACCEL_NET, reducing PCM compensation windup
ACCEL_WINDUP_LIMIT = 4.0 * DT_CTRL * 3  # m/s^2 / frame
ACCEL_WINDDOWN_LIMIT = -4.0 * DT_CTRL * 3  # m/s^2 / frame
ACCEL_PID_UNWIND = 0.03 * DT_CTRL * 3  # m/s^2 / frame

# LKA limits
# EPS faults if you apply torque while the steering rate is above 100 deg/s for too long
MAX_STEER_RATE = 100  # deg/s
MAX_STEER_RATE_FRAMES = 18  # tx control frames needed before torque can be cut

# EPS allows user torque above threshold for 50 frames before permanently faulting
MAX_USER_TORQUE = 500

LEFT_BLINDSPOT = b"\x41"
RIGHT_BLINDSPOT = b"\x42"

def get_long_tune(CP, params):
  if CP.carFingerprint in TSS2_CAR:
    if Params().get_bool("ToyotaTSS2Long"):
      if CP.carFingerprint == CAR.TOYOTA_RAV4_TSS2:
        #optimal for rav4
<<<<<<< HEAD
        kiBP = [0.,  5.,   8.3,   12.,  20.,  27.,  40.]
        kiV = [.35,  .235,  .23,  .21,  .17,  .10,  .101]
      else:
        #optimal for corolla
        kiBP = [0.,  2.,  12.,  27.,  40.]
        kiV = [.35,  .34, .21,  .10,  .10]
=======
        kiBP = [0.,  2.,   12.,  20.,  27.]
        kiV = [.34,  .35,  .20,  .17,  .10]
      else:
        #optimal for corolla
        kiBP = [0.,  2.,  12.,  27.,  40]
        kiV = [.34,  .35, .20,  .0995,  .0995]
>>>>>>> ca843648
        #kiBP = [0.,   3.,   8.,   12.,  20.,  27.,  40.]
        #kiV = [.35,  .3085,  .234,  .213,  .17,  .10,  .101]
    else:
      kiBP = [2., 5.]
      kiV = [0.5, 0.25]
  else:
    kiBP = [0., 5., 35.]
    kiV = [3.6, 2.4, 1.5]

  return PIDController(0.0, (kiBP, kiV), k_f=1.0,
                       pos_limit=params.ACCEL_MAX, neg_limit=params.ACCEL_MIN,
                       rate=1 / (DT_CTRL * 3))


class CarController(CarControllerBase, SecOCLongCarController):
  def __init__(self, dbc_names, CP, CP_SP):
    super().__init__(dbc_names, CP, CP_SP)
    SecOCLongCarController.__init__(self, CP)
    self.params = CarControllerParams(self.CP)
    self.last_torque = 0
    self.last_angle = 0
    self.alert_active = False
    self.last_standstill = False
    self.standstill_req = False
    self.permit_braking = True
    self.steer_rate_counter = 0
    self.distance_button = 0

    # *** start long control state ***
    self.long_pid = get_long_tune(self.CP, self.params)
    self.aego = FirstOrderFilter(0.0, 0.25, DT_CTRL * 3)
    self.pitch = FirstOrderFilter(0, 0.5, DT_CTRL)

    self.accel = 0
    self.prev_accel = 0
    # *** end long control state ***

    self.packer = CANPacker(dbc_names[Bus.pt])

    self.secoc_lka_message_counter = 0
    self.secoc_lta_message_counter = 0
    self.secoc_prev_reset_counter = 0

    self.left_blindspot_debug_enabled = False
    self.right_blindspot_debug_enabled = False
    self.left_last_blindspot_frame = 0
    self.right_last_blindspot_frame = 0

    self._auto_lock_speed = 0.0

    if CP_SP.flags & ToyotaFlagsSP.SP_AUTO_BRAKE_HOLD:
      self.brake_hold_active: bool = False
      self._brake_hold_counter: int = 0
      self._brake_hold_reset: bool = False
      self._prev_brake_pressed: bool = False

    self._auto_lock_once = False
    self._gear_prev = GearShifter.park

  def update(self, CC, CC_SP, CS, now_nanos):
    actuators = CC.actuators
    stopping = actuators.longControlState == LongCtrlState.stopping
    hud_control = CC.hudControl
    pcm_cancel_cmd = CC.cruiseControl.cancel
    lat_active = CC.latActive and abs(CS.out.steeringTorque) < MAX_USER_TORQUE

    if len(CC.orientationNED) == 3:
      self.pitch.update(CC.orientationNED[1])

    # *** control msgs ***
    can_sends = []

    SecOCLongCarController.update(self, CS, can_sends, self.secoc_prev_reset_counter)

    # *** handle secoc reset counter increase ***
    if self.CP.flags & ToyotaFlags.SECOC.value:
      if CS.secoc_synchronization['RESET_CNT'] != self.secoc_prev_reset_counter:
        self.secoc_lka_message_counter = 0
        self.secoc_lta_message_counter = 0
        self.secoc_prev_reset_counter = CS.secoc_synchronization['RESET_CNT']

        expected_mac = build_sync_mac(self.secoc_key, int(CS.secoc_synchronization['TRIP_CNT']), int(CS.secoc_synchronization['RESET_CNT']))
        if int(CS.secoc_synchronization['AUTHENTICATOR']) != expected_mac:
          carlog.error("SecOC synchronization MAC mismatch, wrong key?")

    # *** steer torque ***
    new_torque = int(round(actuators.torque * self.params.STEER_MAX))
    apply_torque = apply_meas_steer_torque_limits(new_torque, self.last_torque, CS.out.steeringTorqueEps, self.params)

    # >100 degree/sec steering fault prevention
    self.steer_rate_counter, apply_steer_req = common_fault_avoidance(abs(CS.out.steeringRateDeg) >= MAX_STEER_RATE, lat_active,
                                                                      self.steer_rate_counter, MAX_STEER_RATE_FRAMES)

    if not lat_active:
      apply_torque = 0

    # *** steer angle ***
    if self.CP.steerControlType == SteerControlType.angle:
      # If using LTA control, disable LKA and set steering angle command
      apply_torque = 0
      apply_steer_req = False
      if self.frame % 2 == 0:
        # EPS uses the torque sensor angle to control with, offset to compensate
        apply_angle = actuators.steeringAngleDeg + CS.out.steeringAngleOffsetDeg

        # Angular rate limit based on speed
        self.last_angle = apply_std_steer_angle_limits(apply_angle, self.last_angle, CS.out.vEgoRaw,
                                                       CS.out.steeringAngleDeg + CS.out.steeringAngleOffsetDeg,
                                                       CC.latActive, self.params.ANGLE_LIMITS)

    self.last_torque = apply_torque

    # toyota can trace shows STEERING_LKA at 42Hz, with counter adding alternatively 1 and 2;
    # sending it at 100Hz seem to allow a higher rate limit, as the rate limit seems imposed
    # on consecutive messages
    steer_command = toyotacan.create_steer_command(self.packer, apply_torque, apply_steer_req)
    if self.CP.flags & ToyotaFlags.SECOC.value:
      # TODO: check if this slow and needs to be done by the CANPacker
      steer_command = add_mac(self.secoc_key,
                              int(CS.secoc_synchronization['TRIP_CNT']),
                              int(CS.secoc_synchronization['RESET_CNT']),
                              self.secoc_lka_message_counter,
                              steer_command)
      self.secoc_lka_message_counter += 1
    can_sends.append(steer_command)

    # STEERING_LTA does not seem to allow more rate by sending faster, and may wind up easier
    if self.frame % 2 == 0 and self.CP.carFingerprint in TSS2_CAR:
      lta_active = lat_active and self.CP.steerControlType == SteerControlType.angle
      # cut steering torque with TORQUE_WIND_DOWN when either EPS torque or driver torque is above
      # the threshold, to limit max lateral acceleration and for driver torque blending respectively.
      full_torque_condition = (abs(CS.out.steeringTorqueEps) < self.params.STEER_MAX and
                               abs(CS.out.steeringTorque) < self.params.MAX_LTA_DRIVER_TORQUE_ALLOWANCE)

      # TORQUE_WIND_DOWN at 0 ramps down torque at roughly the max down rate of 1500 units/sec
      torque_wind_down = 100 if lta_active and full_torque_condition else 0
      can_sends.append(toyotacan.create_lta_steer_command(self.packer, self.CP.steerControlType, self.last_angle,
                                                          lta_active, self.frame // 2, torque_wind_down))

      if self.CP.flags & ToyotaFlags.SECOC.value:
        lta_steer_2 = toyotacan.create_lta_steer_command_2(self.packer, self.frame // 2)
        lta_steer_2 = add_mac(self.secoc_key,
                              int(CS.secoc_synchronization['TRIP_CNT']),
                              int(CS.secoc_synchronization['RESET_CNT']),
                              self.secoc_lta_message_counter,
                              lta_steer_2)
        self.secoc_lta_message_counter += 1
        can_sends.append(lta_steer_2)

    # *** gas and brake ***

    # on entering standstill, send standstill request
    if CS.out.standstill and not self.last_standstill and (self.CP.carFingerprint not in NO_STOP_TIMER_CAR):
      self.standstill_req = True
    if CS.pcm_acc_status != 8:
      # pcm entered standstill or it's disabled
      self.standstill_req = False

    self.last_standstill = CS.out.standstill

    if self.CP_SP.flags & ToyotaFlagsSP.SP_AUTO_BRAKE_HOLD:
      can_sends.extend(self.create_auto_brake_hold_messages(CS))

    # handle UI messages
    fcw_alert = hud_control.visualAlert == VisualAlert.fcw
    steer_alert = hud_control.visualAlert in (VisualAlert.steerRequired, VisualAlert.ldw)
    lead = hud_control.leadVisible or CS.out.vEgo < 12.  # at low speed we always assume the lead is present so ACC can be engaged

    if self.CP.openpilotLongitudinalControl:
      if self.frame % 3 == 0:
        # Press distance button until we are at the correct bar length. Only change while enabled to avoid skipping startup popup
        if self.frame % 6 == 0 and self.CP.openpilotLongitudinalControl:
          desired_distance = 4 - hud_control.leadDistanceBars
          if CS.out.cruiseState.enabled and CS.pcm_follow_distance != desired_distance:
            self.distance_button = not self.distance_button
          else:
            self.distance_button = 0

        # internal PCM gas command can get stuck unwinding from negative accel so we apply a generous rate limit
        pcm_accel_cmd = actuators.accel
        if CC.longActive:
          pcm_accel_cmd = rate_limit(pcm_accel_cmd, self.prev_accel, ACCEL_WINDDOWN_LIMIT, ACCEL_WINDUP_LIMIT)
        self.prev_accel = pcm_accel_cmd

        # calculate amount of acceleration PCM should apply to reach target, given pitch.
        # clipped to only include downhill angles, avoids erroneously unsetting PERMIT_BRAKING when stopping on uphills
        accel_due_to_pitch = math.sin(min(self.pitch.x, 0.0)) * ACCELERATION_DUE_TO_GRAVITY
        # TODO: on uphills this sometimes sets PERMIT_BRAKING low not considering the creep force
        net_acceleration_request = pcm_accel_cmd + accel_due_to_pitch

        # GVC does not overshoot ego acceleration when starting from stop, but still has a similar delay
        if not self.CP.flags & ToyotaFlags.SECOC.value:
          a_ego_blended = float(np.interp(CS.out.vEgo, [1.0, 2.0], [CS.gvc, CS.out.aEgo]))
        else:
          a_ego_blended = CS.out.aEgo

        # wind down integral when approaching target for step changes and smooth ramps to reduce overshoot
        prev_aego = self.aego.x
        self.aego.update(a_ego_blended)
        j_ego = (self.aego.x - prev_aego) / (DT_CTRL * 3)

        future_t = float(np.interp(CS.out.vEgo, [2., 5.], [0.25, 0.5]))
        a_ego_future = a_ego_blended + j_ego * future_t

        if CC.longActive:
          # constantly slowly unwind integral to recover from large temporary errors
          self.long_pid.i -= ACCEL_PID_UNWIND * float(np.sign(self.long_pid.i))

          error_future = pcm_accel_cmd - a_ego_future
          pcm_accel_cmd = self.long_pid.update(error_future,
                                               speed=CS.out.vEgo,
                                               feedforward=pcm_accel_cmd,
                                               freeze_integrator=actuators.longControlState != LongCtrlState.pid)
        else:
          self.long_pid.reset()

        # Along with rate limiting positive jerk above, this greatly improves gas response time
        # Consider the net acceleration request that the PCM should be applying (pitch included)
        net_acceleration_request_min = min(actuators.accel + accel_due_to_pitch, net_acceleration_request)
        if net_acceleration_request_min < 0.2 or stopping or not CC.longActive:
          self.permit_braking = True
        elif net_acceleration_request_min > 0.3:
          self.permit_braking = False

        pcm_accel_cmd = float(np.clip(pcm_accel_cmd, self.params.ACCEL_MIN, self.params.ACCEL_MAX))

        can_sends.append(toyotacan.create_accel_command(self.packer, pcm_accel_cmd, pcm_cancel_cmd, self.permit_braking, self.standstill_req, lead,
                                                        CS.acc_type, fcw_alert, self.distance_button, self.SECOC_LONG))
        self.accel = pcm_accel_cmd

    else:
      # we can spam can to cancel the system even if we are using lat only control
      if pcm_cancel_cmd:
        if self.CP.carFingerprint in UNSUPPORTED_DSU_CAR:
          can_sends.append(toyotacan.create_acc_cancel_command(self.packer))
        else:
          can_sends.append(toyotacan.create_accel_command(self.packer, 0, pcm_cancel_cmd, True, False, lead, CS.acc_type, False, self.distance_button,
                                                          self.SECOC_LONG))

    # *** hud ui ***
    if self.CP.carFingerprint != CAR.TOYOTA_PRIUS_V:
      # ui mesg is at 1Hz but we send asap if:
      # - there is something to display
      # - there is something to stop displaying
      send_ui = False
      if ((fcw_alert or steer_alert) and not self.alert_active) or \
         (not (fcw_alert or steer_alert) and self.alert_active):
        send_ui = True
        self.alert_active = not self.alert_active
      elif pcm_cancel_cmd:
        # forcing the pcm to disengage causes a bad fault sound so play a good sound instead
        send_ui = True

      if self.frame % 20 == 0 or send_ui:
        can_sends.append(toyotacan.create_ui_command(self.packer, steer_alert, pcm_cancel_cmd, hud_control.leftLaneVisible,
                                                     hud_control.rightLaneVisible, hud_control.leftLaneDepart,
                                                     hud_control.rightLaneDepart, CC.latActive, CS.lkas_hud))

      if (self.frame % 100 == 0 or send_ui) and (self.CP.enableDsu or self.CP.flags & ToyotaFlags.DISABLE_RADAR.value):
        can_sends.append(toyotacan.create_fcw_command(self.packer, fcw_alert))

    # *** static msgs ***
    if self.CP.enableDsu:
      for addr, cars, bus, fr_step, vl in STATIC_DSU_MSGS:
        if self.frame % fr_step == 0 and self.CP.carFingerprint in cars:
          can_sends.append(CanData(addr, vl, bus))

    # keep radar disabled
    if self.frame % 20 == 0 and self.CP.flags & ToyotaFlags.DISABLE_RADAR.value:
      can_sends.append(make_tester_present_msg(0x750, 0, 0xF))

    if self.CP_SP.flags & ToyotaFlagsSP.SP_ENHANCED_BSM and self.frame > 200:
      can_sends.extend(self.create_enhanced_bsm_messages(CS, 20, True))

    new_actuators = actuators.as_builder()
    new_actuators.torque = apply_torque / self.params.STEER_MAX
    new_actuators.torqueOutputCan = apply_torque
    new_actuators.steeringAngleDeg = self.last_angle
    new_actuators.accel = self.accel

    self.frame += 1
    return new_actuators, can_sends

  # Enhanced BSM (@arne182, @rav4kumar)
  def create_enhanced_bsm_messages(self, CS: structs.CarState, e_bsm_rate: int = 20, always_on: bool = True):
    can_sends = []

    # left bsm
    if not self.left_blindspot_debug_enabled:
      if always_on or CS.out.vEgo > 6:  # eagle eye camera will stop working if left bsm is switched on under 6m/s
        can_sends.append(toyotacan.create_set_bsm_debug_mode(LEFT_BLINDSPOT, True))
        self.left_blindspot_debug_enabled = True
    else:
      if not always_on and self.frame - self.left_last_blindspot_frame > 50:
        can_sends.append(toyotacan.create_set_bsm_debug_mode(LEFT_BLINDSPOT, False))
        self.left_blindspot_debug_enabled = False
      if self.frame % e_bsm_rate == 0:
        can_sends.append(toyotacan.create_bsm_polling_status(LEFT_BLINDSPOT))
        self.left_last_blindspot_frame = self.frame

    # right bsm
    if not self.right_blindspot_debug_enabled:
      if always_on or CS.out.vEgo > 6:  # eagle eye camera will stop working if right bsm is switched on under 6m/s
        can_sends.append(toyotacan.create_set_bsm_debug_mode(RIGHT_BLINDSPOT, True))
        self.right_blindspot_debug_enabled = True
    else:
      if not always_on and self.frame - self.right_last_blindspot_frame > 50:
        can_sends.append(toyotacan.create_set_bsm_debug_mode(RIGHT_BLINDSPOT, False))
        self.right_blindspot_debug_enabled = False
      if self.frame % e_bsm_rate == e_bsm_rate // 2:
        can_sends.append(toyotacan.create_bsm_polling_status(RIGHT_BLINDSPOT))
        self.right_last_blindspot_frame = self.frame

    return can_sends

  # auto brake hold (https://github.com/AlexandreSato/)
  def create_auto_brake_hold_messages(self, CS: structs.CarState, brake_hold_allowed_timer: int = 100):
    can_sends = []
    disallowed_gears = [GearShifter.park, GearShifter.reverse]
    brake_hold_allowed = CS.out.standstill and CS.out.cruiseState.available and not CS.out.gasPressed and \
                         not CS.out.cruiseState.enabled and (CS.out.gearShifter not in disallowed_gears)

    if brake_hold_allowed:
      self._brake_hold_counter += 1
      self.brake_hold_active = self._brake_hold_counter > brake_hold_allowed_timer and not self._brake_hold_reset
      self._brake_hold_reset = not self._prev_brake_pressed and CS.out.brakePressed and not self._brake_hold_reset
    else:
      self._brake_hold_counter = 0
      self.brake_hold_active = False
      self._brake_hold_reset = False
    self._prev_brake_pressed = CS.out.brakePressed

    if self.frame % 2 == 0:
      can_sends.append(toyotacan.create_brake_hold_command(self.packer, self.frame, CS.pre_collision_2, self.brake_hold_active))

    return can_sends<|MERGE_RESOLUTION|>--- conflicted
+++ resolved
@@ -1,13 +1,8 @@
 import math
 import numpy as np
 from openpilot.common.params import Params
-<<<<<<< HEAD
-from opendbc.car import Bus, apply_meas_steer_torque_limits, apply_std_steer_angle_limits, common_fault_avoidance, \
-                        make_tester_present_msg, rate_limit, structs, ACCELERATION_DUE_TO_GRAVITY, DT_CTRL
-=======
 from opendbc.car import Bus, make_tester_present_msg, rate_limit, structs, ACCELERATION_DUE_TO_GRAVITY, DT_CTRL
 from opendbc.car.lateral import apply_meas_steer_torque_limits, apply_std_steer_angle_limits, common_fault_avoidance
->>>>>>> ca843648
 from opendbc.car.can_definitions import CanData
 from opendbc.car.carlog import carlog
 from opendbc.car.common.filter_simple import FirstOrderFilter
@@ -18,11 +13,7 @@
 from opendbc.car.toyota.values import CAR, STATIC_DSU_MSGS, NO_STOP_TIMER_CAR, TSS2_CAR, \
                                         CarControllerParams, ToyotaFlags, \
                                         UNSUPPORTED_DSU_CAR
-<<<<<<< HEAD
-from opendbc.can.packer import CANPacker
-=======
 from opendbc.can import CANPacker
->>>>>>> ca843648
 from opendbc.sunnypilot.car.toyota.values import ToyotaFlagsSP
 
 from opendbc.sunnypilot.car.toyota.secoc_long import SecOCLongCarController
@@ -55,21 +46,12 @@
     if Params().get_bool("ToyotaTSS2Long"):
       if CP.carFingerprint == CAR.TOYOTA_RAV4_TSS2:
         #optimal for rav4
-<<<<<<< HEAD
-        kiBP = [0.,  5.,   8.3,   12.,  20.,  27.,  40.]
-        kiV = [.35,  .235,  .23,  .21,  .17,  .10,  .101]
-      else:
-        #optimal for corolla
-        kiBP = [0.,  2.,  12.,  27.,  40.]
-        kiV = [.35,  .34, .21,  .10,  .10]
-=======
         kiBP = [0.,  2.,   12.,  20.,  27.]
         kiV = [.34,  .35,  .20,  .17,  .10]
       else:
         #optimal for corolla
         kiBP = [0.,  2.,  12.,  27.,  40]
         kiV = [.34,  .35, .20,  .0995,  .0995]
->>>>>>> ca843648
         #kiBP = [0.,   3.,   8.,   12.,  20.,  27.,  40.]
         #kiV = [.35,  .3085,  .234,  .213,  .17,  .10,  .101]
     else:
