import os
import time

from opendbc.car import gen_empty_fingerprint
from opendbc.car.can_definitions import CanRecvCallable, CanSendCallable
from opendbc.car.carlog import carlog
from opendbc.car.structs import CarParams, CarParamsT
from opendbc.car.fingerprints import eliminate_incompatible_cars, all_legacy_fingerprint_cars
from opendbc.car.fw_versions import ObdCallback, get_fw_versions_ordered, get_present_ecus, match_fw_to_car
from opendbc.car.mock.values import CAR as MOCK
from opendbc.car.values import BRANDS
from opendbc.car.vin import get_vin, is_valid_vin, VIN_UNKNOWN

from opendbc.sunnypilot.car.interfaces import setup_interfaces as sunnypilot_interfaces

FRAME_FINGERPRINT = 100  # 1s


def load_interfaces(brand_names):
  ret = {}
  for brand_name in brand_names:
    path = f'opendbc.car.{brand_name}'
    CarInterface = __import__(path + '.interface', fromlist=['CarInterface']).CarInterface
    for model_name in brand_names[brand_name]:
      ret[model_name] = CarInterface
  return ret


def _get_interface_names() -> dict[str, list[str]]:
  # returns a dict of brand name and its respective models
  brand_names = {}
  for brand in BRANDS:
    brand_name = brand.__module__.split('.')[-2]
    brand_names[brand_name] = [model.value for model in brand]

  return brand_names


# imports from directory opendbc/car/<name>/
interface_names = _get_interface_names()
interfaces = load_interfaces(interface_names)


def can_fingerprint(can_recv: CanRecvCallable) -> tuple[str | None, dict[int, dict]]:
  finger = gen_empty_fingerprint()
  candidate_cars = {i: all_legacy_fingerprint_cars() for i in [0, 1]}  # attempt fingerprint on both bus 0 and 1
  frame = 0
  car_fingerprint = None
  done = False

  while not done:
    # can_recv(wait_for_one=True) may return zero or multiple packets, so we increment frame for each one we receive
    can_packets = can_recv(wait_for_one=True)
    for can_packet in can_packets:
      for can in can_packet:
        # The fingerprint dict is generated for all buses, this way the car interface
        # can use it to detect a (valid) multipanda setup and initialize accordingly
        if can.src < 128:
          if can.src not in finger:
            finger[can.src] = {}
          finger[can.src][can.address] = len(can.dat)

        for b in candidate_cars:
          # Ignore extended messages and VIN query response.
          if can.src == b and can.address < 0x800 and can.address not in (0x7df, 0x7e0, 0x7e8):
            candidate_cars[b] = eliminate_incompatible_cars(can, candidate_cars[b])

      # if we only have one car choice and the time since we got our first
      # message has elapsed, exit
      for b in candidate_cars:
        if len(candidate_cars[b]) == 1 and frame > FRAME_FINGERPRINT:
          # fingerprint done
          car_fingerprint = candidate_cars[b][0]

      # bail if no cars left or we've been waiting for more than 2s
      failed = (all(len(cc) == 0 for cc in candidate_cars.values()) and frame > FRAME_FINGERPRINT) or frame > 200
      succeeded = car_fingerprint is not None
      done = failed or succeeded

      frame += 1

  return car_fingerprint, finger


# **** for use live only ****
def fingerprint(can_recv: CanRecvCallable, can_send: CanSendCallable, set_obd_multiplexing: ObdCallback, num_pandas: int,
                cached_params: CarParamsT | None,
                fixed_fingerprint: str | None) -> tuple[str | None, dict, str, list[CarParams.CarFw], CarParams.FingerprintSource, bool]:
  fixed_fingerprint = fixed_fingerprint or os.environ.get('FINGERPRINT', "")
  skip_fw_query = os.environ.get('SKIP_FW_QUERY', False)
  disable_fw_cache = os.environ.get('DISABLE_FW_CACHE', False)
  ecu_rx_addrs = set()

  start_time = time.monotonic()
  if not skip_fw_query:
    if cached_params is not None and cached_params.brand != "mock" and len(cached_params.carFw) > 0 and \
       cached_params.carVin is not VIN_UNKNOWN and not disable_fw_cache:
      carlog.warning("Using cached CarParams")
      vin_rx_addr, vin_rx_bus, vin = -1, -1, cached_params.carVin
      car_fw = list(cached_params.carFw)
      cached = True
    else:
      carlog.warning("Getting VIN & FW versions")
      # enable OBD multiplexing for VIN query
      # NOTE: this takes ~0.1s and is relied on to allow sendcan subscriber to connect in time
      set_obd_multiplexing(True)
      # VIN query only reliably works through OBDII
      vin_rx_addr, vin_rx_bus, vin = get_vin(can_recv, can_send, (0, 1))
      ecu_rx_addrs = get_present_ecus(can_recv, can_send, set_obd_multiplexing, num_pandas=num_pandas)
      car_fw = get_fw_versions_ordered(can_recv, can_send, set_obd_multiplexing, vin, ecu_rx_addrs, num_pandas=num_pandas)
      cached = False

    exact_fw_match, fw_candidates = match_fw_to_car(car_fw, vin)
  else:
    vin_rx_addr, vin_rx_bus, vin = -1, -1, VIN_UNKNOWN
    exact_fw_match, fw_candidates, car_fw = True, set(), []
    cached = False

  if not is_valid_vin(vin):
    carlog.error({"event": "Malformed VIN", "vin": vin})
    vin = VIN_UNKNOWN
  carlog.warning("VIN %s", vin)

  # disable OBD multiplexing for CAN fingerprinting and potential ECU knockouts
  set_obd_multiplexing(False)

  fw_query_time = time.monotonic() - start_time

  # CAN fingerprint
  # drain CAN socket so we get the latest messages
  can_recv()
  car_fingerprint, finger = can_fingerprint(can_recv)

  exact_match = True
  source = CarParams.FingerprintSource.can

  # If FW query returns exactly 1 candidate, use it
  if len(fw_candidates) == 1:
    car_fingerprint = list(fw_candidates)[0]
    source = CarParams.FingerprintSource.fw
    exact_match = exact_fw_match

  if fixed_fingerprint:
    car_fingerprint = fixed_fingerprint
    source = CarParams.FingerprintSource.fixed

  carlog.error({"event": "fingerprinted", "car_fingerprint": str(car_fingerprint), "source": source, "fuzzy": not exact_match,
                "cached": cached, "fw_count": len(car_fw), "ecu_responses": list(ecu_rx_addrs), "vin_rx_addr": vin_rx_addr,
                "vin_rx_bus": vin_rx_bus, "fingerprints": repr(finger), "fw_query_time": fw_query_time})

  return car_fingerprint, finger, vin, car_fw, source, exact_match


def get_car(can_recv: CanRecvCallable, can_send: CanSendCallable, set_obd_multiplexing: ObdCallback, alpha_long_allowed: bool,
<<<<<<< HEAD
            num_pandas: int = 1, cached_params: CarParamsT | None = None, fixed_fingerprint: str | None = None):
  candidate, fingerprints, vin, car_fw, source, exact_match = fingerprint(can_recv, can_send, set_obd_multiplexing, num_pandas, cached_params,
                                                                          fixed_fingerprint)
=======
            is_release: bool, num_pandas: int = 1, cached_params: CarParamsT | None = None):
  candidate, fingerprints, vin, car_fw, source, exact_match = fingerprint(can_recv, can_send, set_obd_multiplexing, num_pandas, cached_params)
>>>>>>> d33a033a

  if candidate is None:
    carlog.error({"event": "car doesn't match any fingerprints", "fingerprints": repr(fingerprints)})
    candidate = "MOCK"

  CarInterface = interfaces[candidate]
  CP: CarParams = CarInterface.get_params(candidate, fingerprints, car_fw, alpha_long_allowed, is_release, docs=False)
  CP.carVin = vin
  CP.carFw = car_fw
  CP.fingerprintSource = source
  CP.fuzzyFingerprint = not exact_match
  CP_SP = CarInterface.get_params_sp(CP, candidate, fingerprints, car_fw, alpha_long_allowed, docs=False)

  sunnypilot_interfaces(CP, can_recv, can_send)

  return interfaces[CP.carFingerprint](CP, CP_SP)


def get_demo_car_params():
  platform = MOCK.MOCK
  CarInterface = interfaces[platform]
  CP = CarInterface.get_non_essential_params(platform)
  return CP<|MERGE_RESOLUTION|>--- conflicted
+++ resolved
@@ -152,14 +152,9 @@
 
 
 def get_car(can_recv: CanRecvCallable, can_send: CanSendCallable, set_obd_multiplexing: ObdCallback, alpha_long_allowed: bool,
-<<<<<<< HEAD
-            num_pandas: int = 1, cached_params: CarParamsT | None = None, fixed_fingerprint: str | None = None):
+            is_release: bool, num_pandas: int = 1, cached_params: CarParamsT | None = None, fixed_fingerprint: str | None = None):
   candidate, fingerprints, vin, car_fw, source, exact_match = fingerprint(can_recv, can_send, set_obd_multiplexing, num_pandas, cached_params,
                                                                           fixed_fingerprint)
-=======
-            is_release: bool, num_pandas: int = 1, cached_params: CarParamsT | None = None):
-  candidate, fingerprints, vin, car_fw, source, exact_match = fingerprint(can_recv, can_send, set_obd_multiplexing, num_pandas, cached_params)
->>>>>>> d33a033a
 
   if candidate is None:
     carlog.error({"event": "car doesn't match any fingerprints", "fingerprints": repr(fingerprints)})
