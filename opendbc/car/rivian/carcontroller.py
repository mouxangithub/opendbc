from opendbc.can.packer import CANPacker
from opendbc.car import Bus, apply_driver_steer_torque_limits
from opendbc.car.interfaces import CarControllerBase
from opendbc.car.rivian.riviancan import create_lka_steering, create_longitudinal, create_wheel_touch, create_adas_status
from opendbc.car.rivian.values import CarControllerParams


class CarController(CarControllerBase):
  def __init__(self, dbc_names, CP, CP_SP):
    super().__init__(dbc_names, CP, CP_SP)
    self.apply_torque_last = 0
    self.packer = CANPacker(dbc_names[Bus.pt])

<<<<<<< HEAD
  def update(self, CC, CC_SP, CS, now_nanos):
=======
    self.cancel_frames = 0

  def update(self, CC, CS, now_nanos):
>>>>>>> 0efdb71b
    actuators = CC.actuators
    can_sends = []

    apply_torque = 0
    if CC.latActive:
      new_torque = int(round(CC.actuators.torque * CarControllerParams.STEER_MAX))
      apply_torque = apply_driver_steer_torque_limits(new_torque, self.apply_torque_last,
                                                      CS.out.steeringTorque, CarControllerParams)

    # send steering command
    self.apply_torque_last = apply_torque
    can_sends.append(create_lka_steering(self.packer, CS.acm_lka_hba_cmd, apply_torque, CC.latActive))

    if self.frame % 5 == 0:
      can_sends.append(create_wheel_touch(self.packer, CS.sccm_wheel_touch, CC.enabled))

    # Longitudinal control
    if self.CP.openpilotLongitudinalControl:
      can_sends.append(create_longitudinal(self.packer, self.frame % 15, actuators.accel, CC.enabled))
    else:
      interface_status = None
      if CC.cruiseControl.cancel:
        # if there is a noEntry, we need to send a status of "available" before the ACM will accept "unavailable"
        # send "available" right away as the VDM itself takes a few frames to acknowledge
        interface_status = 1 if self.cancel_frames < 5 else 0
        self.cancel_frames += 1
      else:
        self.cancel_frames = 0

      can_sends.append(create_adas_status(self.packer, CS.vdm_adas_status, interface_status))

    new_actuators = actuators.as_builder()
    new_actuators.torque = apply_torque / CarControllerParams.STEER_MAX
    new_actuators.torqueOutputCan = apply_torque

    self.frame += 1
    return new_actuators, can_sends<|MERGE_RESOLUTION|>--- conflicted
+++ resolved
@@ -11,13 +11,9 @@
     self.apply_torque_last = 0
     self.packer = CANPacker(dbc_names[Bus.pt])
 
-<<<<<<< HEAD
-  def update(self, CC, CC_SP, CS, now_nanos):
-=======
     self.cancel_frames = 0
 
-  def update(self, CC, CS, now_nanos):
->>>>>>> 0efdb71b
+  def update(self, CC, CC_SP, CS, now_nanos):
     actuators = CC.actuators
     can_sends = []
 
