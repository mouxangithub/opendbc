--- conflicted
+++ resolved
@@ -175,22 +175,6 @@
   return tx;
 }
 
-<<<<<<< HEAD
-static bool chrysler_fwd_hook(int bus_num, int addr) {
-  bool block_msg = false;
-
-  // forward all messages from camera except LKAS messages
-  const bool is_lkas_heartbit = (addr == chrysler_addrs->LKAS_HEARTBIT) && (chrysler_platform == CHRYSLER_PACIFICA);
-  const bool is_lkas = ((addr == chrysler_addrs->LKAS_COMMAND) || (addr == chrysler_addrs->DAS_6) || is_lkas_heartbit);
-  if ((bus_num == 2) && is_lkas){
-    block_msg = true;
-  }
-
-  return block_msg;
-}
-
-=======
->>>>>>> 3b33a71a
 static safety_config chrysler_init(uint16_t param) {
 
   const uint32_t CHRYSLER_PARAM_RAM_DT = 1U;  // set for Ram DT platform
@@ -242,16 +226,10 @@
   };
 
   static const CanMsg CHRYSLER_TX_MSGS[] = {
-<<<<<<< HEAD
-    {CHRYSLER_ADDRS.CRUISE_BUTTONS, 0, 3, false},
-    {CHRYSLER_ADDRS.LKAS_COMMAND, 0, 6, true},
-    {CHRYSLER_ADDRS.DAS_6, 0, 8, false},
-    {CHRYSLER_ADDRS.LKAS_HEARTBIT, 0, 5, false},
-=======
     {CHRYSLER_ADDRS.CRUISE_BUTTONS, 0, 3, .check_relay = false},
     {CHRYSLER_ADDRS.LKAS_COMMAND, 0, 6, .check_relay = true},
     {CHRYSLER_ADDRS.DAS_6, 0, 8, .check_relay = true},
->>>>>>> 3b33a71a
+    {CHRYSLER_ADDRS.LKAS_HEARTBIT, 0, 5, .check_relay = true},
   };
 
   static const CanMsg CHRYSLER_RAM_DT_TX_MSGS[] = {
