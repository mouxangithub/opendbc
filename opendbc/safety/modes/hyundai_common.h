--- conflicted
+++ resolved
@@ -176,9 +176,7 @@
   }
 
   return crc;
-<<<<<<< HEAD
-}
-#endif
+}
 
 // reset mismatches on rising edge of acc_main_on to avoid rare race conditions when using non-PCM main cruise state
 void hyundai_common_reset_acc_main_on_mismatches(void) {
@@ -205,6 +203,4 @@
 
 uint32_t get_acc_main_on_mismatches(void) {
   return acc_main_on_mismatches;
-=======
->>>>>>> 4170d7d8
 }