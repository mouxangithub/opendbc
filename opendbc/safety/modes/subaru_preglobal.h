#pragma once

#include "opendbc/safety/declarations.h"
#include "opendbc/safety/modes/subaru_common.h"

// Preglobal platform
// 0x161 is ES_CruiseThrottle
// 0x164 is ES_LKAS

#define MSG_SUBARU_PG_CruiseControl         0x144U
#define MSG_SUBARU_PG_Throttle              0x140U
#define MSG_SUBARU_PG_Wheel_Speeds          0xD4U
#define MSG_SUBARU_PG_Brake_Pedal           0xD1U
#define MSG_SUBARU_PG_ES_LKAS               0x164U
#define MSG_SUBARU_PG_ES_Distance           0x161U
#define MSG_SUBARU_PG_Steering_Torque       0x371U

#define SUBARU_PG_MAIN_BUS 0U
#define SUBARU_PG_CAM_BUS  2U

#define SUBARU_PG_COMMON_TX_MSGS \
  {MSG_SUBARU_PG_ES_Distance, SUBARU_PG_MAIN_BUS, 8, .check_relay = true}, \
  {MSG_SUBARU_PG_ES_LKAS,     SUBARU_PG_MAIN_BUS, 8, .check_relay = true}, \

#define SUBARU_PG_STOP_AND_GO_TX_MSGS \
  {MSG_SUBARU_PG_Throttle,    SUBARU_PG_CAM_BUS,  8, .check_relay = false}, \
  {MSG_SUBARU_PG_Brake_Pedal, SUBARU_PG_CAM_BUS,  4, .check_relay = false}, \

static bool subaru_pg_reversed_driver_torque = false;

static void subaru_preglobal_rx_hook(const CANPacket_t *msg) {
  if (msg->bus == SUBARU_PG_MAIN_BUS) {
    if (msg->addr == MSG_SUBARU_PG_Steering_Torque) {
      int torque_driver_new;
      torque_driver_new = (msg->data[3] >> 5) + (msg->data[4] << 3);
      torque_driver_new = to_signed(torque_driver_new, 11);
      torque_driver_new = subaru_pg_reversed_driver_torque ? -torque_driver_new : torque_driver_new;
      update_sample(&torque_driver, torque_driver_new);
    }

    // enter controls on rising edge of ACC, exit controls on ACC off
    if (msg->addr == MSG_SUBARU_PG_CruiseControl) {
      bool cruise_engaged = (msg->data[6] >> 1) & 1U;
      pcm_cruise_check(cruise_engaged);
      acc_main_on = GET_BIT(msg, 48U);
    }

    // update vehicle moving with any non-zero wheel speed
    if (msg->addr == MSG_SUBARU_PG_Wheel_Speeds) {
      vehicle_moving = ((GET_BYTES(msg, 0, 4) >> 12) != 0U) || (GET_BYTES(msg, 4, 4) != 0U);
    }

    if (msg->addr == MSG_SUBARU_PG_Brake_Pedal) {
      brake_pressed = ((GET_BYTES(msg, 0, 4) >> 16) & 0xFFU) > 0U;
    }

    if (msg->addr == MSG_SUBARU_PG_Throttle) {
      gas_pressed = msg->data[0] != 0U;
    }
  }
}

static bool subaru_preglobal_tx_hook(const CANPacket_t *msg) {
  const TorqueSteeringLimits SUBARU_PG_STEERING_LIMITS = {
    .max_torque = 2047,
    .max_rt_delta = 940,
    .max_rate_up = 50,
    .max_rate_down = 70,
    .driver_torque_multiplier = 10,
    .driver_torque_allowance = 75,
    .type = TorqueDriverLimited,
  };

  bool tx = true;

  // steer cmd checks
  if (msg->addr == MSG_SUBARU_PG_ES_LKAS) {
    int desired_torque = ((GET_BYTES(msg, 0, 4) >> 8) & 0x1FFFU);
    desired_torque = -1 * to_signed(desired_torque, 13);

    bool steer_req = (msg->data[3] >> 0) & 1U;

    if (steer_torque_cmd_checks(desired_torque, steer_req, SUBARU_PG_STEERING_LIMITS)) {
      tx = false;
    }
  }
  return tx;
}

static safety_config subaru_preglobal_init(uint16_t param) {
  static const CanMsg SUBARU_PG_TX_MSGS[] = {
    SUBARU_PG_COMMON_TX_MSGS
  };

  static const CanMsg subaru_pg_stop_and_go_tx_msgs[] = {
    SUBARU_PG_COMMON_TX_MSGS
    SUBARU_PG_STOP_AND_GO_TX_MSGS
  };

  // TODO: do checksum and counter checks after adding the signals to the outback dbc file
  static RxCheck subaru_preglobal_rx_checks[] = {
    {.msg = {{MSG_SUBARU_PG_Throttle,        SUBARU_PG_MAIN_BUS, 8, 100U, .ignore_checksum = true, .ignore_counter = true, .ignore_quality_flag = true}, { 0 }, { 0 }}},
    {.msg = {{MSG_SUBARU_PG_Steering_Torque, SUBARU_PG_MAIN_BUS, 8, 50U, .ignore_checksum = true, .ignore_counter = true, .ignore_quality_flag = true}, { 0 }, { 0 }}},
    {.msg = {{MSG_SUBARU_PG_CruiseControl,   SUBARU_PG_MAIN_BUS, 8, 50U, .ignore_checksum = true, .ignore_counter = true, .ignore_quality_flag = true}, { 0 }, { 0 }}},
    {.msg = {{MSG_SUBARU_PG_Wheel_Speeds,    SUBARU_PG_MAIN_BUS, 8, 50U, .ignore_checksum = true, .ignore_counter = true, .ignore_quality_flag = true}, { 0 }, { 0 }}},
    {.msg = {{MSG_SUBARU_PG_Brake_Pedal,     SUBARU_PG_MAIN_BUS, 4, 50U, .ignore_checksum = true, .ignore_counter = true, .ignore_quality_flag = true}, { 0 }, { 0 }}},
  };

<<<<<<< HEAD
  subaru_common_init();

  const int SUBARU_PG_PARAM_REVERSED_DRIVER_TORQUE = 4;
=======
  const uint16_t SUBARU_PG_PARAM_REVERSED_DRIVER_TORQUE = 4;
>>>>>>> 4d827a49

  subaru_pg_reversed_driver_torque = GET_FLAG(param, SUBARU_PG_PARAM_REVERSED_DRIVER_TORQUE);

  safety_config ret = subaru_stop_and_go ? BUILD_SAFETY_CFG(subaru_preglobal_rx_checks, subaru_pg_stop_and_go_tx_msgs) : \
                                           BUILD_SAFETY_CFG(subaru_preglobal_rx_checks, SUBARU_PG_TX_MSGS);
  return ret;
}

const safety_hooks subaru_preglobal_hooks = {
  .init = subaru_preglobal_init,
  .rx = subaru_preglobal_rx_hook,
  .tx = subaru_preglobal_tx_hook,
};<|MERGE_RESOLUTION|>--- conflicted
+++ resolved
@@ -106,13 +106,9 @@
     {.msg = {{MSG_SUBARU_PG_Brake_Pedal,     SUBARU_PG_MAIN_BUS, 4, 50U, .ignore_checksum = true, .ignore_counter = true, .ignore_quality_flag = true}, { 0 }, { 0 }}},
   };
 
-<<<<<<< HEAD
   subaru_common_init();
 
-  const int SUBARU_PG_PARAM_REVERSED_DRIVER_TORQUE = 4;
-=======
   const uint16_t SUBARU_PG_PARAM_REVERSED_DRIVER_TORQUE = 4;
->>>>>>> 4d827a49
 
   subaru_pg_reversed_driver_torque = GET_FLAG(param, SUBARU_PG_PARAM_REVERSED_DRIVER_TORQUE);
 
