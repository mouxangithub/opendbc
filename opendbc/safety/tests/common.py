--- conflicted
+++ resolved
@@ -897,18 +897,12 @@
               continue
             if {attr, current_test}.issubset({'TestHyundaiLongitudinalSafety', 'TestHyundaiLongitudinalSafetyCameraSCC', 'TestHyundaiSafetyFCEVLong'}):
               continue
-<<<<<<< HEAD
-
             base_tests = {'TestHyundaiLongitudinalSafety', 'TestHyundaiLongitudinalSafetyCameraSCC', 'TestHyundaiSafetyFCEVLong',
                           'TestHyundaiLongitudinalESCCSafety'}
             if any(attr.startswith(test) for test in base_tests) and any(current_test.startswith(test) for test in base_tests):
               continue
-
-            if {attr, current_test}.issubset({'TestVolkswagenMqbSafety', 'TestVolkswagenMqbStockSafety', 'TestVolkswagenMqbLongSafety'}):
-=======
             volkswagen_shared = ('TestVolkswagenMqb', 'TestVolkswagenMlb')
             if attr.startswith(volkswagen_shared) and current_test.startswith(volkswagen_shared):
->>>>>>> b135812e
               continue
 
             # overlapping TX addrs, but they're not actuating messages for either car
@@ -951,11 +945,7 @@
 
 
 @add_regen_tests
-<<<<<<< HEAD
-class PandaCarSafetyTest(PandaSafetyTest, MadsSafetyTestBase):
-=======
-class CarSafetyTest(SafetyTest):
->>>>>>> b135812e
+class CarSafetyTest(SafetyTest, MadsSafetyTestBase):
   STANDSTILL_THRESHOLD: float = 0.0
   GAS_PRESSED_THRESHOLD = 0
   RELAY_MALFUNCTION_ADDRS: dict[int, tuple[int, ...]] | None = None
