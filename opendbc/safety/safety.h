#pragma once

#include "sunnypilot/safety_mads.h"

#include "safety_declarations.h"
#include "can.h"

// include the safety policies.
#include "safety/safety_defaults.h"
#include "safety/safety_honda.h"
#include "safety/safety_toyota.h"
#include "safety/safety_tesla.h"
#include "safety/safety_gm.h"
#include "safety/safety_ford.h"
#include "safety/safety_hyundai.h"
#include "safety/safety_chrysler.h"
#include "safety/safety_rivian.h"
#include "safety/safety_subaru.h"
#include "safety/safety_subaru_preglobal.h"
#include "safety/safety_mazda.h"
#include "safety/safety_nissan.h"
#include "safety/safety_volkswagen_mqb.h"
#include "safety/safety_volkswagen_pq.h"
#include "safety/safety_elm327.h"
#include "safety/safety_body.h"

// CAN-FD only safety modes
#ifdef CANFD
#include "safety/safety_hyundai_canfd.h"
#endif

uint32_t GET_BYTES(const CANPacket_t *msg, int start, int len) {
  uint32_t ret = 0U;
  for (int i = 0; i < len; i++) {
    const uint32_t shift = i * 8;
    ret |= (((uint32_t)msg->data[start + i]) << shift);
  }
  return ret;
}

const int MAX_WRONG_COUNTERS = 5;

// This can be set by the safety hooks
bool controls_allowed = false;
bool relay_malfunction = false;
bool gas_pressed = false;
bool gas_pressed_prev = false;
bool brake_pressed = false;
bool brake_pressed_prev = false;
bool regen_braking = false;
bool regen_braking_prev = false;
bool cruise_engaged_prev = false;
struct sample_t vehicle_speed;
bool vehicle_moving = false;
bool acc_main_on = false;  // referred to as "ACC off" in ISO 15622:2018
int cruise_button_prev = 0;
bool safety_rx_checks_invalid = false;

// for safety modes with torque steering control
int desired_torque_last = 0;       // last desired steer torque
int rt_torque_last = 0;            // last desired torque for real time check
int valid_steer_req_count = 0;     // counter for steer request bit matching non-zero torque
int invalid_steer_req_count = 0;   // counter to allow multiple frames of mismatching torque request bit
struct sample_t torque_meas;       // last 6 motor torques produced by the eps
struct sample_t torque_driver;     // last 6 driver torques measured
uint32_t ts_torque_check_last = 0;
uint32_t ts_steer_req_mismatch_last = 0;  // last timestamp steer req was mismatched with torque

// state for controls_allowed timeout logic
bool heartbeat_engaged = false;             // openpilot enabled, passed in heartbeat USB command
uint32_t heartbeat_engaged_mismatches = 0;  // count of mismatches between heartbeat_engaged and controls_allowed

// for safety modes with angle steering control
uint32_t ts_angle_last = 0;
int desired_angle_last = 0;
struct sample_t angle_meas;         // last 6 steer angles/curvatures


int alternative_experience = 0;

// time since safety mode has been changed
uint32_t safety_mode_cnt = 0U;

uint16_t current_safety_mode = SAFETY_SILENT;
uint16_t current_safety_param = 0;
int current_safety_param_sp = 0;
static const safety_hooks *current_hooks = &nooutput_hooks;
safety_config current_safety_config;

<<<<<<< HEAD
static bool is_lat_active(void) {
  return controls_allowed || mads_is_lateral_control_allowed_by_mads();
}
=======
static void generic_rx_checks(void);
static void stock_ecu_check(bool stock_ecu_detected);
>>>>>>> 3b33a71a

static bool is_msg_valid(RxCheck addr_list[], int index) {
  bool valid = true;
  if (index != -1) {
    if (!addr_list[index].status.valid_checksum || !addr_list[index].status.valid_quality_flag || (addr_list[index].status.wrong_counters >= MAX_WRONG_COUNTERS)) {
      valid = false;
      controls_allowed = false;
    }
  }
  return valid;
}

static int get_addr_check_index(const CANPacket_t *to_push, RxCheck addr_list[], const int len) {
  int bus = GET_BUS(to_push);
  int addr = GET_ADDR(to_push);
  int length = GET_LEN(to_push);

  int index = -1;
  for (int i = 0; i < len; i++) {
    // if multiple msgs are allowed, determine which one is present on the bus
    if (!addr_list[i].status.msg_seen) {
      for (uint8_t j = 0U; (j < MAX_ADDR_CHECK_MSGS) && (addr_list[i].msg[j].addr != 0); j++) {
        if ((addr == addr_list[i].msg[j].addr) && (bus == addr_list[i].msg[j].bus) &&
              (length == addr_list[i].msg[j].len)) {
          addr_list[i].status.index = j;
          addr_list[i].status.msg_seen = true;
          break;
        }
      }
    }

    if (addr_list[i].status.msg_seen) {
      int idx = addr_list[i].status.index;
      if ((addr == addr_list[i].msg[idx].addr) && (bus == addr_list[i].msg[idx].bus) &&
          (length == addr_list[i].msg[idx].len)) {
        index = i;
        break;
      }
    }
  }
  return index;
}

static void update_addr_timestamp(RxCheck addr_list[], int index) {
  if (index != -1) {
    uint32_t ts = microsecond_timer_get();
    addr_list[index].status.last_timestamp = ts;
  }
}

static void update_counter(RxCheck addr_list[], int index, uint8_t counter) {
  if (index != -1) {
    uint8_t expected_counter = (addr_list[index].status.last_counter + 1U) % (addr_list[index].msg[addr_list[index].status.index].max_counter + 1U);
    addr_list[index].status.wrong_counters += (expected_counter == counter) ? -1 : 1;
    addr_list[index].status.wrong_counters = CLAMP(addr_list[index].status.wrong_counters, 0, MAX_WRONG_COUNTERS);
    addr_list[index].status.last_counter = counter;
  }
}

static bool rx_msg_safety_check(const CANPacket_t *to_push,
                                const safety_config *cfg,
                                const safety_hooks *safety_hooks) {

  int index = get_addr_check_index(to_push, cfg->rx_checks, cfg->rx_checks_len);
  update_addr_timestamp(cfg->rx_checks, index);

  if (index != -1) {
    // checksum check
    if ((safety_hooks->get_checksum != NULL) && (safety_hooks->compute_checksum != NULL) && !cfg->rx_checks[index].msg[cfg->rx_checks[index].status.index].ignore_checksum) {
      uint32_t checksum = safety_hooks->get_checksum(to_push);
      uint32_t checksum_comp = safety_hooks->compute_checksum(to_push);
      cfg->rx_checks[index].status.valid_checksum = checksum_comp == checksum;
    } else {
      cfg->rx_checks[index].status.valid_checksum = cfg->rx_checks[index].msg[cfg->rx_checks[index].status.index].ignore_checksum;
    }

    // counter check
    if ((safety_hooks->get_counter != NULL) && (cfg->rx_checks[index].msg[cfg->rx_checks[index].status.index].max_counter > 0U)) {
      uint8_t counter = safety_hooks->get_counter(to_push);
      update_counter(cfg->rx_checks, index, counter);
    } else {
      cfg->rx_checks[index].status.wrong_counters = cfg->rx_checks[index].msg[cfg->rx_checks[index].status.index].ignore_counter ? 0 : MAX_WRONG_COUNTERS;
    }

    // quality flag check
    if ((safety_hooks->get_quality_flag_valid != NULL) && cfg->rx_checks[index].msg[cfg->rx_checks[index].status.index].quality_flag) {
      cfg->rx_checks[index].status.valid_quality_flag = safety_hooks->get_quality_flag_valid(to_push);
    } else {
      cfg->rx_checks[index].status.valid_quality_flag = true;
    }
  }
  return is_msg_valid(cfg->rx_checks, index);
}

bool safety_rx_hook(const CANPacket_t *to_push) {
  bool controls_allowed_prev = controls_allowed;

  bool valid = rx_msg_safety_check(to_push, &current_safety_config, current_hooks);
  bool whitelisted = get_addr_check_index(to_push, current_safety_config.rx_checks, current_safety_config.rx_checks_len) != -1;
  if (valid && whitelisted) {
    current_hooks->rx(to_push);
  }

  // Handles gas, brake, and regen paddle
  generic_rx_checks();

  // the relay malfunction hook runs on all incoming rx messages.
  // check all applicable tx msgs for liveness on sending bus.
  // used to detect a relay malfunction or control messages from disabled ECUs like the radar
  const int bus = GET_BUS(to_push);
  const int addr = GET_ADDR(to_push);
  for (int i = 0; i < current_safety_config.tx_msgs_len; i++) {
    const CanMsg *m = &current_safety_config.tx_msgs[i];
    if (m->check_relay) {
      stock_ecu_check((m->addr == addr) && (m->bus == bus));
    }
  }

  // reset mismatches on rising edge of controls_allowed to avoid rare race condition
  if (controls_allowed && !controls_allowed_prev) {
    heartbeat_engaged_mismatches = 0;
  }

  return valid;
}

static bool tx_msg_safety_check(const CANPacket_t *to_send, const CanMsg msg_list[], int len) {
  int addr = GET_ADDR(to_send);
  int bus = GET_BUS(to_send);
  int length = GET_LEN(to_send);

  bool whitelisted = false;
  for (int i = 0; i < len; i++) {
    if ((addr == msg_list[i].addr) && (bus == msg_list[i].bus) && (length == msg_list[i].len)) {
      whitelisted = true;
      break;
    }
  }
  return whitelisted;
}

bool safety_tx_hook(CANPacket_t *to_send) {
  bool whitelisted = tx_msg_safety_check(to_send, current_safety_config.tx_msgs, current_safety_config.tx_msgs_len);
  if ((current_safety_mode == SAFETY_ALLOUTPUT) || (current_safety_mode == SAFETY_ELM327)) {
    whitelisted = true;
  }

  bool safety_allowed = false;
  if (whitelisted) {
    safety_allowed = current_hooks->tx(to_send);
  }

  return !relay_malfunction && whitelisted && safety_allowed;
}

static int get_fwd_bus(int bus_num) {
  int destination_bus;
  if (bus_num == 0) {
    destination_bus = 2;
  } else if (bus_num == 2) {
    destination_bus = 0;
  } else {
    destination_bus = -1;
  }
  return destination_bus;
}

int safety_fwd_hook(int bus_num, int addr) {
  bool blocked = relay_malfunction || current_safety_config.disable_forwarding;

  // Block messages that are being checked for relay malfunctions. Safety modes can opt out of this
  // in the case of selective AEB forwarding
  const int destination_bus = get_fwd_bus(bus_num);
  if (!blocked) {
    for (int i = 0; i < current_safety_config.tx_msgs_len; i++) {
      const CanMsg *m = &current_safety_config.tx_msgs[i];
      if (m->check_relay && !m->disable_static_blocking && (m->addr == addr) && (m->bus == destination_bus)) {
        blocked = true;
        break;
      }
    }
  }

  if (!blocked && (current_hooks->fwd != NULL)) {
    blocked = current_hooks->fwd(bus_num, addr);
  }

  return blocked ? -1 : destination_bus;
}

bool get_longitudinal_allowed(void) {
  return controls_allowed && !gas_pressed_prev;
}

// Given a CRC-8 poly, generate a static lookup table to use with a fast CRC-8
// algorithm. Called at init time for safety modes using CRC-8.
void gen_crc_lookup_table_8(uint8_t poly, uint8_t crc_lut[]) {
  for (uint16_t i = 0U; i <= 0xFFU; i++) {
    uint8_t crc = (uint8_t)i;
    for (int j = 0; j < 8; j++) {
      if ((crc & 0x80U) != 0U) {
        crc = (uint8_t)((crc << 1) ^ poly);
      } else {
        crc <<= 1;
      }
    }
    crc_lut[i] = crc;
  }
}

#ifdef CANFD
void gen_crc_lookup_table_16(uint16_t poly, uint16_t crc_lut[]) {
  for (uint16_t i = 0; i < 256U; i++) {
    uint16_t crc = i << 8U;
    for (uint16_t j = 0; j < 8U; j++) {
      if ((crc & 0x8000U) != 0U) {
        crc = (uint16_t)((crc << 1) ^ poly);
      } else {
        crc <<= 1;
      }
    }
    crc_lut[i] = crc;
  }
}
#endif

// 1Hz safety function called by main. Now just a check for lagging safety messages
void safety_tick(const safety_config *cfg) {
  const uint8_t MAX_MISSED_MSGS = 10U;
  bool rx_checks_invalid = false;
  uint32_t ts = microsecond_timer_get();
  if (cfg != NULL) {
    for (int i=0; i < cfg->rx_checks_len; i++) {
      uint32_t elapsed_time = get_ts_elapsed(ts, cfg->rx_checks[i].status.last_timestamp);
      // lag threshold is max of: 1s and MAX_MISSED_MSGS * expected timestep.
      // Quite conservative to not risk false triggers.
      // 2s of lag is worse case, since the function is called at 1Hz
      uint32_t timestep = 1e6 / cfg->rx_checks[i].msg[cfg->rx_checks[i].status.index].frequency;
      bool lagging = elapsed_time > MAX(timestep * MAX_MISSED_MSGS, 1e6);
      cfg->rx_checks[i].status.lagging = lagging;
      if (lagging) {
        controls_allowed = false;
        mads_exit_controls(MADS_DISENGAGE_REASON_LAG);
      }

      if (lagging || !is_msg_valid(cfg->rx_checks, i)) {
        rx_checks_invalid = true;
      }
    }
  }

  safety_rx_checks_invalid = rx_checks_invalid;
}

static void relay_malfunction_set(void) {
  relay_malfunction = true;
  fault_occurred(FAULT_RELAY_MALFUNCTION);
}

static void generic_rx_checks(void) {
  // exit controls on rising edge of gas press
  if (gas_pressed && !gas_pressed_prev && !(alternative_experience & ALT_EXP_DISABLE_DISENGAGE_ON_GAS)) {
    controls_allowed = false;
  }
  gas_pressed_prev = gas_pressed;

  // exit controls on rising edge of brake press
  if (brake_pressed && (!brake_pressed_prev || vehicle_moving)) {
    controls_allowed = false;
  }
  brake_pressed_prev = brake_pressed;

  // exit controls on rising edge of regen paddle
  if (regen_braking && (!regen_braking_prev || vehicle_moving)) {
    controls_allowed = false;
  }
  regen_braking_prev = regen_braking;
}

static void stock_ecu_check(bool stock_ecu_detected) {
  // allow 1s of transition timeout after relay changes state before assessing malfunctioning
  const uint32_t RELAY_TRNS_TIMEOUT = 1U;

  // check if stock ECU is on bus broken by car harness
  if ((safety_mode_cnt > RELAY_TRNS_TIMEOUT) && stock_ecu_detected) {
    relay_malfunction_set();
  }
  mads_state_update(vehicle_moving, acc_main_on, controls_allowed, brake_pressed || regen_braking);
}

static void relay_malfunction_reset(void) {
  relay_malfunction = false;
  fault_recovered(FAULT_RELAY_MALFUNCTION);
}

// resets values and min/max for sample_t struct
static void reset_sample(struct sample_t *sample) {
  for (int i = 0; i < MAX_SAMPLE_VALS; i++) {
    sample->values[i] = 0;
  }
  update_sample(sample, 0);
}

int set_safety_hooks(uint16_t mode, uint16_t param) {
  const safety_hook_config safety_hook_registry[] = {
    {SAFETY_SILENT, &nooutput_hooks},
    {SAFETY_HONDA_NIDEC, &honda_nidec_hooks},
    {SAFETY_TOYOTA, &toyota_hooks},
    {SAFETY_ELM327, &elm327_hooks},
    {SAFETY_GM, &gm_hooks},
    {SAFETY_HONDA_BOSCH, &honda_bosch_hooks},
    {SAFETY_HYUNDAI, &hyundai_hooks},
    {SAFETY_CHRYSLER, &chrysler_hooks},
    {SAFETY_SUBARU, &subaru_hooks},
    {SAFETY_VOLKSWAGEN_MQB, &volkswagen_mqb_hooks},
    {SAFETY_NISSAN, &nissan_hooks},
    {SAFETY_NOOUTPUT, &nooutput_hooks},
    {SAFETY_HYUNDAI_LEGACY, &hyundai_legacy_hooks},
    {SAFETY_MAZDA, &mazda_hooks},
    {SAFETY_BODY, &body_hooks},
    {SAFETY_FORD, &ford_hooks},
    {SAFETY_RIVIAN, &rivian_hooks},
#ifdef CANFD
    {SAFETY_HYUNDAI_CANFD, &hyundai_canfd_hooks},
#endif
#ifdef ALLOW_DEBUG
    {SAFETY_TESLA, &tesla_hooks},
    {SAFETY_SUBARU_PREGLOBAL, &subaru_preglobal_hooks},
    {SAFETY_VOLKSWAGEN_PQ, &volkswagen_pq_hooks},
    {SAFETY_ALLOUTPUT, &alloutput_hooks},
#endif
  };

  // reset state set by safety mode
  safety_mode_cnt = 0U;
  relay_malfunction = false;
  gas_pressed = false;
  gas_pressed_prev = false;
  brake_pressed = false;
  brake_pressed_prev = false;
  regen_braking = false;
  regen_braking_prev = false;
  cruise_engaged_prev = false;
  vehicle_moving = false;
  acc_main_on = false;
  cruise_button_prev = 0;
  desired_torque_last = 0;
  rt_torque_last = 0;
  ts_angle_last = 0;
  desired_angle_last = 0;
  ts_torque_check_last = 0;
  ts_steer_req_mismatch_last = 0;
  valid_steer_req_count = 0;
  invalid_steer_req_count = 0;

  // reset samples
  reset_sample(&vehicle_speed);
  reset_sample(&torque_meas);
  reset_sample(&torque_driver);
  reset_sample(&angle_meas);

  controls_allowed = false;
  relay_malfunction_reset();
  safety_rx_checks_invalid = false;

  current_safety_config.rx_checks = NULL;
  current_safety_config.rx_checks_len = 0;
  current_safety_config.tx_msgs = NULL;
  current_safety_config.tx_msgs_len = 0;
  current_safety_config.disable_forwarding = false;

  int set_status = -1;  // not set
  int hook_config_count = sizeof(safety_hook_registry) / sizeof(safety_hook_config);
  for (int i = 0; i < hook_config_count; i++) {
    if (safety_hook_registry[i].id == mode) {
      current_hooks = safety_hook_registry[i].hooks;
      current_safety_mode = mode;
      current_safety_param = param;
      set_status = 0;  // set
    }
  }
  if ((set_status == 0) && (current_hooks->init != NULL)) {
    safety_config cfg = current_hooks->init(param);
    current_safety_config.rx_checks = cfg.rx_checks;
    current_safety_config.rx_checks_len = cfg.rx_checks_len;
    current_safety_config.tx_msgs = cfg.tx_msgs;
    current_safety_config.tx_msgs_len = cfg.tx_msgs_len;
    current_safety_config.disable_forwarding = cfg.disable_forwarding;
    // reset all dynamic fields in addr struct
    for (int j = 0; j < current_safety_config.rx_checks_len; j++) {
      current_safety_config.rx_checks[j].status = (RxStatus){0};
    }
  }
  return set_status;
}

// convert a trimmed integer to signed 32 bit int
int to_signed(int d, int bits) {
  int d_signed = d;
  int max_value = (1 << MAX((bits - 1), 0));
  if (d >= max_value) {
    d_signed = d - (1 << MAX(bits, 0));
  }
  return d_signed;
}

// given a new sample, update the sample_t struct
void update_sample(struct sample_t *sample, int sample_new) {
  for (int i = MAX_SAMPLE_VALS - 1; i > 0; i--) {
    sample->values[i] = sample->values[i-1];
  }
  sample->values[0] = sample_new;

  // get the minimum and maximum measured samples
  sample->min = sample->values[0];
  sample->max = sample->values[0];
  for (int i = 1; i < MAX_SAMPLE_VALS; i++) {
    if (sample->values[i] < sample->min) {
      sample->min = sample->values[i];
    }
    if (sample->values[i] > sample->max) {
      sample->max = sample->values[i];
    }
  }
}

static bool max_limit_check(int val, const int MAX_VAL, const int MIN_VAL) {
  return (val > MAX_VAL) || (val < MIN_VAL);
}

// check that commanded torque value isn't too far from measured
static bool dist_to_meas_check(int val, int val_last, struct sample_t *val_meas,
                        const int MAX_RATE_UP, const int MAX_RATE_DOWN, const int MAX_ERROR) {

  // *** val rate limit check ***
  int highest_allowed_rl = MAX(val_last, 0) + MAX_RATE_UP;
  int lowest_allowed_rl = MIN(val_last, 0) - MAX_RATE_UP;

  // if we've exceeded the meas val, we must start moving toward 0
  int highest_allowed = MIN(highest_allowed_rl, MAX(val_last - MAX_RATE_DOWN, MAX(val_meas->max, 0) + MAX_ERROR));
  int lowest_allowed = MAX(lowest_allowed_rl, MIN(val_last + MAX_RATE_DOWN, MIN(val_meas->min, 0) - MAX_ERROR));

  // check for violation
  return max_limit_check(val, highest_allowed, lowest_allowed);
}

// check that commanded value isn't fighting against driver
static bool driver_limit_check(int val, int val_last, const struct sample_t *val_driver,
                        const int MAX_VAL, const int MAX_RATE_UP, const int MAX_RATE_DOWN,
                        const int MAX_ALLOWANCE, const int DRIVER_FACTOR) {

  // torque delta/rate limits
  int highest_allowed_rl = MAX(val_last, 0) + MAX_RATE_UP;
  int lowest_allowed_rl = MIN(val_last, 0) - MAX_RATE_UP;

  // driver
  int driver_max_limit = MAX_VAL + (MAX_ALLOWANCE + val_driver->max) * DRIVER_FACTOR;
  int driver_min_limit = -MAX_VAL + (-MAX_ALLOWANCE + val_driver->min) * DRIVER_FACTOR;

  // if we've exceeded the applied torque, we must start moving toward 0
  int highest_allowed = MIN(highest_allowed_rl, MAX(val_last - MAX_RATE_DOWN,
                                             MAX(driver_max_limit, 0)));
  int lowest_allowed = MAX(lowest_allowed_rl, MIN(val_last + MAX_RATE_DOWN,
                                           MIN(driver_min_limit, 0)));

  // check for violation
  return max_limit_check(val, highest_allowed, lowest_allowed);
}


// real time check, mainly used for steer torque rate limiter
static bool rt_rate_limit_check(int val, int val_last, const int MAX_RT_DELTA) {

  // *** torque real time rate limit check ***
  int highest_val = MAX(val_last, 0) + MAX_RT_DELTA;
  int lowest_val = MIN(val_last, 0) - MAX_RT_DELTA;

  // check for violation
  return max_limit_check(val, highest_val, lowest_val);
}


// interp function that holds extreme values
static float interpolate(struct lookup_t xy, float x) {

  int size = sizeof(xy.x) / sizeof(xy.x[0]);
  float ret = xy.y[size - 1];  // default output is last point

  // x is lower than the first point in the x array. Return the first point
  if (x <= xy.x[0]) {
    ret = xy.y[0];

  } else {
    // find the index such that (xy.x[i] <= x < xy.x[i+1]) and linearly interp
    for (int i=0; i < (size - 1); i++) {
      if (x < xy.x[i+1]) {
        float x0 = xy.x[i];
        float y0 = xy.y[i];
        float dx = xy.x[i+1] - x0;
        float dy = xy.y[i+1] - y0;
        // dx should not be zero as xy.x is supposed to be monotonic
        dx = MAX(dx, 0.0001);
        ret = (dy * (x - x0) / dx) + y0;
        break;
      }
    }
  }
  return ret;
}

int ROUND(float val) {
  return val + ((val > 0.0) ? 0.5 : -0.5);
}

// Safety checks for longitudinal actuation
bool longitudinal_accel_checks(int desired_accel, const LongitudinalLimits limits) {
  bool accel_valid = get_longitudinal_allowed() && !max_limit_check(desired_accel, limits.max_accel, limits.min_accel);
  bool accel_inactive = desired_accel == limits.inactive_accel;
  return !(accel_valid || accel_inactive);
}

bool longitudinal_speed_checks(int desired_speed, const LongitudinalLimits limits) {
  return !get_longitudinal_allowed() && (desired_speed != limits.inactive_speed);
}

bool longitudinal_transmission_rpm_checks(int desired_transmission_rpm, const LongitudinalLimits limits) {
  bool transmission_rpm_valid = get_longitudinal_allowed() && !max_limit_check(desired_transmission_rpm, limits.max_transmission_rpm, limits.min_transmission_rpm);
  bool transmission_rpm_inactive = desired_transmission_rpm == limits.inactive_transmission_rpm;
  return !(transmission_rpm_valid || transmission_rpm_inactive);
}

bool longitudinal_gas_checks(int desired_gas, const LongitudinalLimits limits) {
  bool gas_valid = get_longitudinal_allowed() && !max_limit_check(desired_gas, limits.max_gas, limits.min_gas);
  bool gas_inactive = desired_gas == limits.inactive_gas;
  return !(gas_valid || gas_inactive);
}

bool longitudinal_brake_checks(int desired_brake, const LongitudinalLimits limits) {
  bool violation = false;
  violation |= !get_longitudinal_allowed() && (desired_brake != 0);
  violation |= desired_brake > limits.max_brake;
  return violation;
}

// Safety checks for torque-based steering commands
bool steer_torque_cmd_checks(int desired_torque, int steer_req, const TorqueSteeringLimits limits) {
  bool violation = false;
  uint32_t ts = microsecond_timer_get();

  if (is_lat_active()) {
    // Some safety models support variable torque limit based on vehicle speed
    int max_torque = limits.max_torque;
    if (limits.dynamic_max_torque) {
      const float fudged_speed = (vehicle_speed.min / VEHICLE_SPEED_FACTOR) - 1.;
      max_torque = interpolate(limits.max_torque_lookup, fudged_speed) + 1;
      max_torque = CLAMP(max_torque, -limits.max_torque, limits.max_torque);
    }

    // *** global torque limit check ***
    violation |= max_limit_check(desired_torque, max_torque, -max_torque);

    // *** torque rate limit check ***
    if (limits.type == TorqueDriverLimited) {
      violation |= driver_limit_check(desired_torque, desired_torque_last, &torque_driver,
                                      max_torque, limits.max_rate_up, limits.max_rate_down,
                                      limits.driver_torque_allowance, limits.driver_torque_multiplier);
    } else {
      violation |= dist_to_meas_check(desired_torque, desired_torque_last, &torque_meas,
                                      limits.max_rate_up, limits.max_rate_down, limits.max_torque_error);
    }
    desired_torque_last = desired_torque;

    // *** torque real time rate limit check ***
    violation |= rt_rate_limit_check(desired_torque, rt_torque_last, limits.max_rt_delta);

    // every RT_INTERVAL set the new limits
    uint32_t ts_elapsed = get_ts_elapsed(ts, ts_torque_check_last);
    if (ts_elapsed > MAX_TORQUE_RT_INTERVAL) {
      rt_torque_last = desired_torque;
      ts_torque_check_last = ts;
    }
  }

  // no torque if controls is not allowed
  if (!is_lat_active() && (desired_torque != 0)) {
    violation = true;
  }

  // certain safety modes set their steer request bit low for one or more frame at a
  // predefined max frequency to avoid steering faults in certain situations
  bool steer_req_mismatch = (steer_req == 0) && (desired_torque != 0);
  if (!limits.has_steer_req_tolerance) {
    if (steer_req_mismatch) {
      violation = true;
    }

  } else {
    if (steer_req_mismatch) {
      if (invalid_steer_req_count == 0) {
        // disallow torque cut if not enough recent matching steer_req messages
        if (valid_steer_req_count < limits.min_valid_request_frames) {
          violation = true;
        }

        // or we've cut torque too recently in time
        uint32_t ts_elapsed = get_ts_elapsed(ts, ts_steer_req_mismatch_last);
        if (ts_elapsed < limits.min_valid_request_rt_interval) {
          violation = true;
        }
      } else {
        // or we're cutting more frames consecutively than allowed
        if (invalid_steer_req_count >= limits.max_invalid_request_frames) {
          violation = true;
        }
      }

      valid_steer_req_count = 0;
      ts_steer_req_mismatch_last = ts;
      invalid_steer_req_count = MIN(invalid_steer_req_count + 1, limits.max_invalid_request_frames);
    } else {
      valid_steer_req_count = MIN(valid_steer_req_count + 1, limits.min_valid_request_frames);
      invalid_steer_req_count = 0;
    }
  }

  // reset to 0 if either controls is not allowed or there's a violation
  if (violation || !is_lat_active()) {
    valid_steer_req_count = 0;
    invalid_steer_req_count = 0;
    desired_torque_last = 0;
    rt_torque_last = 0;
    ts_torque_check_last = ts;
    ts_steer_req_mismatch_last = ts;
  }

  return violation;
}

// Safety checks for angle-based steering commands
bool steer_angle_cmd_checks(int desired_angle, bool steer_control_enabled, const AngleSteeringLimits limits) {
  bool violation = false;

  if (is_lat_active() && steer_control_enabled) {
    // convert floating point angle rate limits to integers in the scale of the desired angle on CAN,
    // add 1 to not false trigger the violation. also fudge the speed by 1 m/s so rate limits are
    // always slightly above openpilot's in case we read an updated speed in between angle commands
    // TODO: this speed fudge can be much lower, look at data to determine the lowest reasonable offset
    const float fudged_speed = (vehicle_speed.min / VEHICLE_SPEED_FACTOR) - 1.;
    int delta_angle_up = (interpolate(limits.angle_rate_up_lookup, fudged_speed) * limits.angle_deg_to_can) + 1.;
    int delta_angle_down = (interpolate(limits.angle_rate_down_lookup, fudged_speed) * limits.angle_deg_to_can) + 1.;

    // allow down limits at zero since small floats from openpilot will be rounded to 0
    // TODO: openpilot should be cognizant of this and not send small floats
    int highest_desired_angle = desired_angle_last + ((desired_angle_last > 0) ? delta_angle_up : delta_angle_down);
    int lowest_desired_angle = desired_angle_last - ((desired_angle_last >= 0) ? delta_angle_down : delta_angle_up);

    // check that commanded angle value isn't too far from measured, used to limit torque for some safety modes
    // ensure we start moving in direction of meas while respecting relaxed rate limits if error is exceeded
    if (limits.enforce_angle_error && ((vehicle_speed.values[0] / VEHICLE_SPEED_FACTOR) > limits.angle_error_min_speed)) {
      // flipped fudge to avoid false positives
      const float fudged_speed_error = (vehicle_speed.max / VEHICLE_SPEED_FACTOR) + 1.;
      const int delta_angle_up_relaxed = (interpolate(limits.angle_rate_up_lookup, fudged_speed_error) * limits.angle_deg_to_can) - 1.;
      const int delta_angle_down_relaxed = (interpolate(limits.angle_rate_down_lookup, fudged_speed_error) * limits.angle_deg_to_can) - 1.;

      // the minimum and maximum angle allowed based on the measured angle
      const int lowest_desired_angle_error = angle_meas.min - limits.max_angle_error - 1;
      const int highest_desired_angle_error = angle_meas.max + limits.max_angle_error + 1;

      // the MAX is to allow the desired angle to hit the edge of the bounds and not require going under it
      if (desired_angle_last > highest_desired_angle_error) {
        const int delta = (desired_angle_last >= 0) ? delta_angle_down_relaxed : delta_angle_up_relaxed;
        highest_desired_angle = MAX(desired_angle_last - delta, highest_desired_angle_error);

      } else if (desired_angle_last < lowest_desired_angle_error) {
        const int delta = (desired_angle_last <= 0) ? delta_angle_down_relaxed : delta_angle_up_relaxed;
        lowest_desired_angle = MIN(desired_angle_last + delta, lowest_desired_angle_error);

      } else {
        // already inside error boundary, don't allow commanding outside it
        highest_desired_angle = MIN(highest_desired_angle, highest_desired_angle_error);
        lowest_desired_angle = MAX(lowest_desired_angle, lowest_desired_angle_error);
      }

      // don't enforce above the max steer
      // TODO: this should always be done
      lowest_desired_angle = CLAMP(lowest_desired_angle, -limits.max_angle, limits.max_angle);
      highest_desired_angle = CLAMP(highest_desired_angle, -limits.max_angle, limits.max_angle);
    }

    // check not above ISO 11270 lateral accel assuming worst case road roll
    if (limits.angle_is_curvature) {
      // ISO 11270
      static const float ISO_LATERAL_ACCEL = 3.0;  // m/s^2

      // Limit to average banked road since safety doesn't have the roll
      static const float EARTH_G = 9.81;
      static const float AVERAGE_ROAD_ROLL = 0.06;  // ~3.4 degrees, 6% superelevation
      static const float MAX_LATERAL_ACCEL = ISO_LATERAL_ACCEL - (EARTH_G * AVERAGE_ROAD_ROLL);  // ~2.4 m/s^2

      // Allow small tolerance by using minimum speed and rounding curvature up
      const float speed_lower = MAX(vehicle_speed.min / VEHICLE_SPEED_FACTOR, 1.0);
      const float speed_upper = MAX(vehicle_speed.max / VEHICLE_SPEED_FACTOR, 1.0);
      const int max_curvature_upper = (MAX_LATERAL_ACCEL / (speed_lower * speed_lower) * limits.angle_deg_to_can) + 1.;
      const int max_curvature_lower = (MAX_LATERAL_ACCEL / (speed_upper * speed_upper) * limits.angle_deg_to_can) - 1.;

      // ensure that the curvature error doesn't try to enforce above this limit
      if (desired_angle_last > 0) {
        lowest_desired_angle = CLAMP(lowest_desired_angle, -max_curvature_lower, max_curvature_lower);
        highest_desired_angle = CLAMP(highest_desired_angle, -max_curvature_upper, max_curvature_upper);
      } else {
        lowest_desired_angle = CLAMP(lowest_desired_angle, -max_curvature_upper, max_curvature_upper);
        highest_desired_angle = CLAMP(highest_desired_angle, -max_curvature_lower, max_curvature_lower);
      }
    }

    // check for violation;
    violation |= max_limit_check(desired_angle, highest_desired_angle, lowest_desired_angle);
  }
  desired_angle_last = desired_angle;

  // Angle should either be 0 or same as current angle while not steering
  if (!steer_control_enabled) {
    const int max_inactive_angle = CLAMP(angle_meas.max, -limits.max_angle, limits.max_angle) + 1;
    const int min_inactive_angle = CLAMP(angle_meas.min, -limits.max_angle, limits.max_angle) - 1;
    violation |= (limits.inactive_angle_is_zero ? (desired_angle != 0) :
                  max_limit_check(desired_angle, max_inactive_angle, min_inactive_angle));
  }

  // No angle control allowed when controls are not allowed
  violation |= !is_lat_active() && steer_control_enabled;

  return violation;
}

void pcm_cruise_check(bool cruise_engaged) {
  // Enter controls on rising edge of stock ACC, exit controls if stock ACC disengages
  if (!cruise_engaged) {
    controls_allowed = false;
  }
  if (cruise_engaged && !cruise_engaged_prev) {
    controls_allowed = true;
  }
  cruise_engaged_prev = cruise_engaged;
}<|MERGE_RESOLUTION|>--- conflicted
+++ resolved
@@ -87,14 +87,12 @@
 static const safety_hooks *current_hooks = &nooutput_hooks;
 safety_config current_safety_config;
 
-<<<<<<< HEAD
+static void generic_rx_checks(void);
+static void stock_ecu_check(bool stock_ecu_detected);
+
 static bool is_lat_active(void) {
   return controls_allowed || mads_is_lateral_control_allowed_by_mads();
 }
-=======
-static void generic_rx_checks(void);
-static void stock_ecu_check(bool stock_ecu_detected);
->>>>>>> 3b33a71a
 
 static bool is_msg_valid(RxCheck addr_list[], int index) {
   bool valid = true;
